--- conflicted
+++ resolved
@@ -539,41 +539,9 @@
 	}
 }
 
-<<<<<<< HEAD
 // ColorValue returns a standardized color value from whatever value is represented
 // internally, or nil.
 func (v *ColorValue) ColorValue() color.RGBA {
 	c := laser.NonPtrValue(v.Value).Interface().(color.Color)
 	return colors.AsRGBA(c)
-=======
-func (vv *ColorNameValue) ConfigDialog(d *gi.Body) (bool, func()) {
-	cur := laser.ToString(vv.Value.Interface())
-	sl := make([]struct {
-		Name  string
-		Color color.RGBA
-	}, len(colornames.Map))
-	ctr := 0
-	for k, v := range colornames.Map {
-		sl[ctr].Name = k
-		sl[ctr].Color = colors.AsRGBA(v)
-		ctr++
-	}
-	sort.Slice(sl, func(i, j int) bool {
-		return sl[i].Name < sl[j].Name
-	})
-	curRow := -1
-	for i := range sl {
-		if sl[i].Name == cur {
-			curRow = i
-		}
-	}
-	si := 0
-	NewTableView(d).SetSlice(&sl).SetSelectedIndex(curRow).BindSelect(&si)
-	return true, func() {
-		if si >= 0 {
-			vv.SetValue(sl[si].Name)
-			vv.UpdateWidget()
-		}
-	}
->>>>>>> 2ad4a21f
 }