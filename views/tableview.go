// Copyright (c) 2018, Cogent Core. All rights reserved.
// Use of this source code is governed by a BSD-style
// license that can be found in the LICENSE file.

package views

import (
	"fmt"
	"image"
	"log/slog"
	"reflect"
	"strconv"
	"strings"

	"cogentcore.org/core/base/labels"
	"cogentcore.org/core/base/reflectx"
	"cogentcore.org/core/base/strcase"
	"cogentcore.org/core/core"
	"cogentcore.org/core/events"
	"cogentcore.org/core/icons"
	"cogentcore.org/core/styles"
	"cogentcore.org/core/styles/states"
	"cogentcore.org/core/styles/units"
	"cogentcore.org/core/tree"
	"cogentcore.org/core/types"
)

// todo:
// * search option, both as a search field and as simple type-to-search

// TableView represents a slice of structs as a table, where the fields are
// the columns and the elements are the rows. It is a full-featured editor with
// multiple-selection, cut-and-paste, and drag-and-drop.
// Use [SliceViewBase.BindSelect] to make the table view designed for item selection.
type TableView struct {
	SliceViewBase

	// StyleFunc is an optional styling function.
	StyleFunc TableViewStyleFunc `copier:"-" view:"-" json:"-" xml:"-"`

	// SelectedField is the current selection field; initially select value in this field.
	SelectedField string `copier:"-" view:"-" json:"-" xml:"-"`

	// SortIndex is the current sort index.
	SortIndex int

	// SortDescending is whether the current sort order is descending.
	SortDescending bool

	// visibleFields are the visible fields.
	visibleFields []reflect.StructField

	// numVisibleFields is the number of visible fields.
	numVisibleFields int

	// headerWidths has the number of characters in each header, per visibleFields.
	headerWidths []int

	// colMaxWidths records maximum width in chars of string type fields.
	colMaxWidths []int
}

// TableViewStyleFunc is a styling function for custom styling and
// configuration of elements in the table view.
type TableViewStyleFunc func(w core.Widget, s *styles.Style, row, col int)

func (tv *TableView) Init() {
	tv.SliceViewBase.Init()
	tv.AddContextMenu(tv.ContextMenu)
	tv.SortIndex = -1

	tv.Makers[0] = func(p *core.Plan) { // TODO: reduce redundancy with SliceViewBase Maker
		svi := tv.This().(SliceViewer)
		svi.UpdateSliceSize()

		tv.ViewMuLock()
		defer tv.ViewMuUnlock()

		tv.SortSlice()

		scrollTo := -1
		if tv.SelectedField != "" && tv.SelectedValue != nil {
			tv.SelectedIndex, _ = StructSliceIndexByValue(tv.Slice, tv.SelectedField, tv.SelectedValue)
			tv.SelectedField = ""
			tv.SelectedValue = nil
			tv.InitSelectedIndex = -1
			scrollTo = tv.SelectedIndex
		} else if tv.InitSelectedIndex >= 0 {
			tv.SelectedIndex = tv.InitSelectedIndex
			tv.InitSelectedIndex = -1
			scrollTo = tv.SelectedIndex
		}
		if scrollTo >= 0 {
			tv.ScrollToIndex(scrollTo)
		}
		tv.UpdateStartIndex()

		tv.Updater(func() {
			tv.UpdateStartIndex()
			svi.UpdateMaxWidths()
		})

		tv.MakeHeader(p)
		tv.MakeGrid(p, func(p *core.Plan) {
			for i := 0; i < tv.VisRows; i++ {
				svi.MakeRow(p, i)
			}
		})
	}
}

// StyleValue performs additional value widget styling
func (tv *TableView) StyleValue(w core.Widget, s *styles.Style, row, col int) {
	hw := float32(tv.headerWidths[col])
	if col == tv.SortIndex {
		hw += 6
	}
	if len(tv.colMaxWidths) > col {
		hw = max(float32(tv.colMaxWidths[col]), hw)
	}
	hv := units.Ch(hw)
	s.Min.X.Value = max(s.Min.X.Value, hv.Convert(s.Min.X.Unit, &s.UnitContext).Value)
	s.SetTextWrap(false)
}

// SetSlice sets the source slice that we are viewing.
// Must call Update if already open.
func (tv *TableView) SetSlice(sl any) *TableView {
	if reflectx.AnyIsNil(sl) {
		tv.Slice = nil
		return tv
	}
	if tv.Slice == sl {
		tv.MakeIter = 0
		return tv
	}

	slpTyp := reflect.TypeOf(sl)
	if slpTyp.Kind() != reflect.Pointer {
		slog.Error("TableView requires that you pass a pointer to a slice of struct elements, but type is not a Ptr", "type", slpTyp)
		return tv
	}
	if slpTyp.Elem().Kind() != reflect.Slice {
		slog.Error("TableView requires that you pass a pointer to a slice of struct elements, but ptr doesn't point to a slice", "type", slpTyp.Elem())
		return tv
	}
	eltyp := reflectx.NonPointerType(reflectx.SliceElementType(sl))
	if eltyp.Kind() != reflect.Struct {
		slog.Error("TableView requires that you pass a slice of struct elements, but type is not a Struct", "type", eltyp.String())
		return tv
	}

	tv.SetSliceBase()
	tv.Slice = sl
	tv.SliceUnderlying = reflectx.Underlying(reflect.ValueOf(tv.Slice))
	tv.ElementValue = reflectx.Underlying(reflectx.SliceElementValue(sl))
	tv.cacheVisibleFields()
	return tv
}

// cacheVisibleFields caches the visible struct fields.
func (tv *TableView) cacheVisibleFields() {
	tv.visibleFields = make([]reflect.StructField, 0)
	shouldShow := func(field reflect.StructField) bool {
		tvtag := field.Tag.Get("tableview")
		switch {
		case tvtag == "+":
			return true
		case tvtag == "-":
			return false
		case tvtag == "-select" && tv.IsReadOnly():
			return false
		case tvtag == "-edit" && !tv.IsReadOnly():
			return false
		default:
			return field.Tag.Get("view") != "-"
		}
	}

	reflectx.WalkFields(tv.ElementValue,
		func(parent reflect.Value, field reflect.StructField, value reflect.Value) bool {
			return shouldShow(field)
		},
		func(parent reflect.Value, field reflect.StructField, value reflect.Value) {
			tv.visibleFields = append(tv.visibleFields, field)
		})
	tv.numVisibleFields = len(tv.visibleFields)
	tv.headerWidths = make([]int, tv.numVisibleFields)
	tv.colMaxWidths = make([]int, tv.numVisibleFields)
}

func (tv *TableView) UpdateMaxWidths() {
	if tv.SliceSize == 0 {
		return
	}
	for fli := 0; fli < tv.numVisibleFields; fli++ {
		field := tv.visibleFields[fli]
		tv.colMaxWidths[fli] = 0
		val := tv.SliceElementValue(0)
		fval := val.FieldByIndex(field.Index)
		_, isicon := fval.Interface().(icons.Icon)
		isString := fval.Type().Kind() == reflect.String
		if !isString || isicon {
			continue
		}
		mxw := 0
		for rw := 0; rw < tv.SliceSize; rw++ {
			val := tv.SliceElementValue(rw)
			str := reflectx.ToString(val.FieldByIndex(field.Index).Interface())
			mxw = max(mxw, len(str))
		}
		tv.colMaxWidths[fli] = mxw
	}
}

// SliceHeader returns the Frame header for slice grid
func (tv *TableView) SliceHeader() *core.Frame {
	return tv.Child(0).(*core.Frame)
}

func (tv *TableView) MakeHeader(p *core.Plan) {
	core.AddAt(p, "header", func(w *core.Frame) {
		core.ToolbarStyles(w)
		w.Style(func(s *styles.Style) {
			s.Grow.Set(0, 0)
			s.Gap.Set(units.Em(0.5)) // matches grid default
		})
		w.Maker(func(p *core.Plan) {
			if tv.Is(SliceViewShowIndex) {
				core.AddAt(p, "head-index", func(w *core.Text) {
					w.SetType(core.TextBodyMedium)
					w.Style(func(s *styles.Style) {
						s.Align.Self = styles.Center
					})
					w.SetText("Index")
				})
			}
			for fli := 0; fli < tv.numVisibleFields; fli++ {
				field := tv.visibleFields[fli]
				core.AddAt(p, "head-"+field.Name, func(w *core.Button) {
					w.SetType(core.ButtonMenu)
					w.OnClick(func(e events.Event) {
						tv.SortSliceAction(fli)
					})
					w.Updater(func() {
						htxt := ""
						if lbl, ok := field.Tag.Lookup("label"); ok {
							htxt = lbl
						} else {
							htxt = strcase.ToSentence(field.Name)
						}
						w.SetText(htxt)
						w.Tooltip = htxt + " (click to sort by)"
						doc, ok := types.GetDoc(reflect.Value{}, tv.ElementValue, field, htxt)
						if ok && doc != "" {
							w.Tooltip += ": " + doc
						}
						tv.headerWidths[fli] = len(htxt)
						if fli == tv.SortIndex {
							if tv.SortDescending {
								w.SetIcon(icons.KeyboardArrowDown)
							} else {
								w.SetIcon(icons.KeyboardArrowUp)
							}
						}
					})
				})
			}
		})
	})
}

// RowWidgetNs returns number of widgets per row and offset for index label
func (tv *TableView) RowWidgetNs() (nWidgPerRow, idxOff int) {
	nWidgPerRow = 1 + tv.numVisibleFields
	idxOff = 1
	if !tv.Is(SliceViewShowIndex) {
		nWidgPerRow -= 1
		idxOff = 0
	}
	return
}

func (tv *TableView) MakeRow(p *core.Plan, i int) {
	svi := tv.This().(SliceViewer)
	si, _, invis := svi.SliceIndex(i)
	itxt := strconv.Itoa(i)
	val := tv.SliceElementValue(si)
	// stru := val.Interface()

	if tv.Is(SliceViewShowIndex) {
		tv.MakeGridIndex(p, i, si, itxt, invis)
	}

	for fli := 0; fli < tv.numVisibleFields; fli++ {
		field := tv.visibleFields[fli]
		fval := reflectx.OnePointerValue(val.FieldByIndex(field.Index))
		valnm := fmt.Sprintf("value-%d-%s-%s", fli, itxt, reflectx.ShortTypeName(field.Type))
		tags := field.Tag
		if fval.Kind() == reflect.Slice || fval.Kind() == reflect.Map {
			ni := reflect.StructTag(`view:"no-inline"`)
			if tags == "" {
				tags += " " + ni
			} else {
				tags = ni
			}
		}
		readOnlyTag := tags.Get("edit") == "-"

		core.AddNew(p, valnm, func() core.Value {
			return core.NewValue(fval.Interface(), tags)
		}, func(w core.Value) {
			wb := w.AsWidget()
			tv.MakeValue(w, i)
<<<<<<< HEAD
			w.AsTree().SetProperty(SliceViewColProperty, fli)
			if !tv.IsReadOnly() {
=======
			w.SetProperty(SliceViewColProperty, fli)
			if !tv.IsReadOnly() && !readOnlyTag {
>>>>>>> 47fad511
				wb.OnChange(func(e events.Event) {
					tv.SendChange()
				})
				wb.OnInput(tv.HandleEvent)
			}
			wb.Updater(func() {
				si, vi, invis := svi.SliceIndex(i)
				val := tv.SliceElementValue(vi)
				fval := reflectx.OnePointerValue(val.FieldByIndex(field.Index))
				core.Bind(fval.Interface(), w)

				vc := tv.ValueTitle + "[" + strconv.Itoa(si) + "]"
				if !invis {
					if lblr, ok := tv.Slice.(labels.SliceLabeler); ok {
						slbl := lblr.ElemLabel(si)
						if slbl != "" {
							vc = core.JoinValueTitle(tv.ValueTitle, slbl)
						}
					}
				}
				wb.ValueTitle = vc + " (" + wb.ValueTitle + ")"
				wb.SetReadOnly(tv.IsReadOnly() || readOnlyTag)
				w.SetState(invis, states.Invisible)
				if svi.HasStyleFunc() {
					w.ApplyStyle()
				}
				if invis {
					wb.SetSelected(false)
				}
			})
		})
	}
}

func (tv *TableView) HasStyleFunc() bool {
	return tv.StyleFunc != nil
}

func (tv *TableView) StyleRow(w core.Widget, idx, fidx int) {
	if tv.StyleFunc != nil {
		tv.StyleFunc(w, &w.AsWidget().Styles, idx, fidx)
	}
}

// SliceNewAt inserts a new blank element at given index in the slice -- -1
// means the end
func (tv *TableView) SliceNewAt(idx int) {
	tv.ViewMuLock()

	tv.SliceNewAtSelect(idx)
	reflectx.SliceNewAt(tv.Slice, idx)
	if idx < 0 {
		idx = tv.SliceSize
	}

	tv.This().(SliceViewer).UpdateSliceSize()
	tv.SelectIndexAction(idx, events.SelectOne)
	tv.ViewMuUnlock()
	tv.SendChange()
	tv.Update()
	tv.IndexGrabFocus(idx)
}

// SliceDeleteAt deletes element at given index from slice
func (tv *TableView) SliceDeleteAt(idx int) {
	if idx < 0 || idx >= tv.SliceSize {
		return
	}
	tv.ViewMuLock()

	tv.SliceDeleteAtSelect(idx)

	reflectx.SliceDeleteAt(tv.Slice, idx)

	tv.This().(SliceViewer).UpdateSliceSize()
	tv.ViewMuUnlock()
	tv.SendChange()
	tv.Update()
}

// SortSlice sorts the slice according to current settings
func (tv *TableView) SortSlice() {
	if tv.SortIndex < 0 || tv.SortIndex >= len(tv.visibleFields) {
		return
	}
	rawIndex := tv.visibleFields[tv.SortIndex].Index
	reflectx.StructSliceSort(tv.Slice, rawIndex, !tv.SortDescending)
}

// SortSliceAction sorts the slice for given field index -- toggles ascending
// vs. descending if already sorting on this dimension
func (tv *TableView) SortSliceAction(fldIndex int) {
	sgh := tv.SliceHeader()
	_, idxOff := tv.RowWidgetNs()

	ascending := true

	for fli := 0; fli < tv.numVisibleFields; fli++ {
		hdr := sgh.Child(idxOff + fli).(*core.Button)
		hdr.SetType(core.ButtonAction)
		if fli == fldIndex {
			if tv.SortIndex == fli {
				tv.SortDescending = !tv.SortDescending
				ascending = !tv.SortDescending
			} else {
				tv.SortDescending = false
			}
			if ascending {
				hdr.SetIcon(icons.KeyboardArrowUp)
			} else {
				hdr.SetIcon(icons.KeyboardArrowDown)
			}
		} else {
			hdr.SetIcon("none")
		}
	}

	tv.SortIndex = fldIndex
	tv.SortSlice()
	tv.Update()
}

// SortFieldName returns the name of the field being sorted, along with :up or
// :down depending on descending
func (tv *TableView) SortFieldName() string {
	if tv.SortIndex >= 0 && tv.SortIndex < tv.numVisibleFields {
		nm := tv.visibleFields[tv.SortIndex].Name
		if tv.SortDescending {
			nm += ":down"
		} else {
			nm += ":up"
		}
		return nm
	}
	return ""
}

// SetSortFieldName sets sorting to happen on given field and direction -- see
// SortFieldName for details
func (tv *TableView) SetSortFieldName(nm string) {
	if nm == "" {
		return
	}
	spnm := strings.Split(nm, ":")
	got := false
	for fli := 0; fli < tv.numVisibleFields; fli++ {
		fld := tv.visibleFields[fli]
		if fld.Name == spnm[0] {
			got = true
			// fmt.Println("sorting on:", fld.Name, fli, "from:", nm)
			tv.SortIndex = fli
		}
	}
	if len(spnm) == 2 {
		if spnm[1] == "down" {
			tv.SortDescending = true
		} else {
			tv.SortDescending = false
		}
	}
	if got {
		tv.SortSlice()
	}
}

// RowFirstVisWidget returns the first visible widget for given row (could be
// index or not) -- false if out of range
func (tv *TableView) RowFirstVisWidget(row int) (*core.WidgetBase, bool) {
	if !tv.IsRowInBounds(row) {
		return nil, false
	}
	nWidgPerRow, idxOff := tv.RowWidgetNs()
	sg := tv.SliceGrid()
	w := sg.Children[row*nWidgPerRow].(core.Widget).AsWidget()
	if w.Geom.TotalBBox != (image.Rectangle{}) {
		return w, true
	}
	ridx := nWidgPerRow * row
	for fli := 0; fli < tv.numVisibleFields; fli++ {
		w := sg.Child(ridx + idxOff + fli).(core.Widget).AsWidget()
		if w.Geom.TotalBBox != (image.Rectangle{}) {
			return w, true
		}
	}
	return nil, false
}

// RowGrabFocus grabs the focus for the first focusable widget in given row --
// returns that element or nil if not successful -- note: grid must have
// already rendered for focus to be grabbed!
func (tv *TableView) RowGrabFocus(row int) *core.WidgetBase {
	if !tv.IsRowInBounds(row) || tv.Is(SliceViewInFocusGrab) { // range check
		return nil
	}
	nWidgPerRow, idxOff := tv.RowWidgetNs()
	ridx := nWidgPerRow * row
	sg := tv.SliceGrid()
	// first check if we already have focus
	for fli := 0; fli < tv.numVisibleFields; fli++ {
		w := sg.Child(ridx + idxOff + fli).(core.Widget).AsWidget()
		if w.StateIs(states.Focused) || w.ContainsFocus() {
			return w
		}
	}
	tv.SetFlag(true, SliceViewInFocusGrab)
	defer func() { tv.SetFlag(false, SliceViewInFocusGrab) }()
	for fli := 0; fli < tv.numVisibleFields; fli++ {
		w := sg.Child(ridx + idxOff + fli).(core.Widget).AsWidget()
		if w.CanFocus() {
			w.SetFocusEvent()
			return w
		}
	}
	return nil
}

// SelectFieldVal sets SelField and SelVal and attempts to find corresponding
// row, setting SelectedIndex and selecting row if found -- returns true if
// found, false otherwise
func (tv *TableView) SelectFieldVal(fld, val string) bool {
	tv.SelectedField = fld
	tv.SelectedValue = val
	if tv.SelectedField != "" && tv.SelectedValue != nil {
		idx, _ := StructSliceIndexByValue(tv.Slice, tv.SelectedField, tv.SelectedValue)
		if idx >= 0 {
			tv.ScrollToIndex(idx)
			tv.UpdateSelectIndex(idx, true, events.SelectOne)
			return true
		}
	}
	return false
}

// StructSliceIndexByValue searches for first index that contains given value in field of
// given name.
func StructSliceIndexByValue(struSlice any, fldName string, fldVal any) (int, error) {
	svnp := reflectx.NonPointerValue(reflect.ValueOf(struSlice))
	sz := svnp.Len()
	struTyp := reflectx.NonPointerType(reflect.TypeOf(struSlice).Elem().Elem())
	fld, ok := struTyp.FieldByName(fldName)
	if !ok {
		err := fmt.Errorf("core.StructSliceRowByValue: field name: %v not found", fldName)
		slog.Error(err.Error())
		return -1, err
	}
	fldIndex := fld.Index
	for idx := 0; idx < sz; idx++ {
		rval := reflectx.UnderlyingPointer(svnp.Index(idx))
		fval := rval.Elem().FieldByIndex(fldIndex)
		if !fval.IsValid() {
			continue
		}
		if fval.Interface() == fldVal {
			return idx, nil
		}
	}
	return -1, nil
}

func (tv *TableView) EditIndex(idx int) {
	if idx < 0 || idx >= tv.SliceUnderlying.Len() {
		return
	}
	val := reflectx.UnderlyingPointer(tv.SliceUnderlying.Index(idx))
	stru := val.Interface()
	tynm := reflectx.NonPointerType(val.Type()).Name()
	lbl := labels.ToLabel(stru)
	if lbl != "" {
		tynm += ": " + lbl
	}
	d := core.NewBody().AddTitle(tynm)
	NewStructView(d).SetStruct(stru).SetReadOnly(tv.IsReadOnly())
	d.AddBottomBar(func(parent core.Widget) {
		d.AddCancel(parent)
		d.AddOK(parent)
	})
	d.RunFullDialog(tv)
}

func (tv *TableView) ContextMenu(m *core.Scene) {
	if !tv.Is(SliceViewIsArray) {
		core.NewButton(m).SetText("Edit").SetIcon(icons.Edit).
			OnClick(func(e events.Event) {
				tv.EditIndex(tv.SelectedIndex)
			})
	}
}

//////////////////////////////////////////////////////
// 	Header layout

func (tv *TableView) SizeFinal() {
	tv.SliceViewBase.SizeFinal()
	sg := tv.This().(SliceViewer).SliceGrid()
	if sg == nil {
		return
	}
	sh := tv.SliceHeader()
	sh.WidgetKidsIter(func(i int, kwi core.Widget, kwb *core.WidgetBase) bool {
		_, sgb := core.AsWidget(sg.Child(i))
		gsz := &sgb.Geom.Size
		ksz := &kwb.Geom.Size
		ksz.Actual.Total.X = gsz.Actual.Total.X
		ksz.Actual.Content.X = gsz.Actual.Content.X
		ksz.Alloc.Total.X = gsz.Alloc.Total.X
		ksz.Alloc.Content.X = gsz.Alloc.Content.X
		return tree.Continue
	})
	gsz := &sg.Geom.Size
	ksz := &sh.Geom.Size
	ksz.Actual.Total.X = gsz.Actual.Total.X
	ksz.Actual.Content.X = gsz.Actual.Content.X
	ksz.Alloc.Total.X = gsz.Alloc.Total.X
	ksz.Alloc.Content.X = gsz.Alloc.Content.X
}<|MERGE_RESOLUTION|>--- conflicted
+++ resolved
@@ -312,13 +312,8 @@
 		}, func(w core.Value) {
 			wb := w.AsWidget()
 			tv.MakeValue(w, i)
-<<<<<<< HEAD
 			w.AsTree().SetProperty(SliceViewColProperty, fli)
-			if !tv.IsReadOnly() {
-=======
-			w.SetProperty(SliceViewColProperty, fli)
 			if !tv.IsReadOnly() && !readOnlyTag {
->>>>>>> 47fad511
 				wb.OnChange(func(e events.Event) {
 					tv.SendChange()
 				})
